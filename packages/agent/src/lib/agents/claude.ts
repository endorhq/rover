--- conflicted
+++ resolved
@@ -1,5 +1,12 @@
-import { existsSync, copyFileSync, readFileSync, writeFileSync } from 'node:fs';
-import { join } from 'node:path';
+import {
+  existsSync,
+  copyFileSync,
+  readFileSync,
+  writeFileSync,
+  lstatSync,
+  cpSync,
+} from 'node:fs';
+import path, { basename, join } from 'node:path';
 import colors from 'ansi-colors';
 import { AgentCredentialFile } from './types.js';
 import { BaseAgent } from './base.js';
@@ -27,9 +34,11 @@
         required: true,
       },
     ];
+
     if (requiredBedrockCredentials()) {
       // TODO: mount bedrock credentials
     }
+
     if (requiredClaudeCredentials()) {
       requiredCredentials.push({
         path: '/.credentials.json',
@@ -37,6 +46,7 @@
         required: true,
       });
     }
+
     if (requiredVertexAiCredentials()) {
       requiredCredentials.push({
         path: '/.config/gcloud',
@@ -44,6 +54,7 @@
         required: true,
       });
     }
+
     return requiredCredentials;
   }
 
@@ -55,44 +66,40 @@
     // Ensure .claude directory exists
     this.ensureDirectory(targetClaudeDir);
 
-<<<<<<< HEAD
-    // Process and copy Claude configuration
-    if (existsSync('/.claude.json')) {
-      console.log(colors.gray('├── Processing .claude.json'));
+    const credentials = this.getRequiredCredentials();
 
-      // Read the config and clear the projects object
-      const config = JSON.parse(readFileSync('/.claude.json', 'utf-8'));
-      config.projects = {};
-
-      // Write to target
-      writeFileSync(
-        join(targetDir, '.claude.json'),
-        JSON.stringify(config, null, 2)
-      );
-      console.log(
-        colors.gray('├── Copied: ') +
-          colors.cyan('.claude.json (projects cleared)')
-      );
-    }
-
-    // Copy credentials
-    if (existsSync('/.credentials.json')) {
-      copyFileSync(
-        '/.credentials.json',
-        join(targetClaudeDir, '.credentials.json')
-      );
-      console.log(
-        colors.gray('└── Copied: ') + colors.cyan('.credentials.json')
-      );
-=======
-    const credentials = this.getRequiredCredentials();
     for (const cred of credentials) {
       if (existsSync(cred.path)) {
-        const filename = cred.path.split('/').pop()!;
-        copyFileSync(cred.path, join(targetClaudeDir, filename));
-        console.log(colors.gray('├── Copied: ') + colors.cyan(cred.path));
+        const filename = basename(cred.path);
+
+        // For .claude.json, we need to edit the projects section
+        if (cred.path.includes('.claude.json')) {
+          console.log(colors.gray('├── Processing .claude.json'));
+
+          // Read the config and clear the projects object
+          const config = JSON.parse(readFileSync(cred.path, 'utf-8'));
+          config.projects = {};
+
+          // Write to targetDir instead of targetClaudeDir.
+          // The .claude.json file is located at $HOME
+          writeFileSync(
+            join(targetDir, filename),
+            JSON.stringify(config, null, 2)
+          );
+          console.log(
+            colors.gray('├── Copied: ') +
+              colors.cyan('.claude.json (projects cleared)')
+          );
+        } else if (cred.path.includes('gcloud')) {
+          // Copy the entire folder
+          cpSync(cred.path, join(targetDir, '.config'), { recursive: true });
+          console.log(colors.gray('├── Copied: ') + colors.cyan(cred.path));
+        } else {
+          // Copy file right away
+          copyFileSync(cred.path, join(targetClaudeDir, filename));
+          console.log(colors.gray('├── Copied: ') + colors.cyan(cred.path));
+        }
       }
->>>>>>> 6f3d7c24
     }
 
     console.log(colors.green(`✓ ${this.name} credentials copied successfully`));
