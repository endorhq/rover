--- conflicted
+++ resolved
@@ -278,15 +278,13 @@
     // Preserve error information
     migrated.error = data.error;
 
-<<<<<<< HEAD
     // Preserve restart tracking information
     migrated.restartCount = data.restartCount || 0;
     migrated.lastRestartAt = data.lastRestartAt || '';
-=======
+
     // Preserve agent and sourceBranch fields
     migrated.agent = data.agent;
     migrated.sourceBranch = data.sourceBranch;
->>>>>>> c49e86e3
 
     return migrated as TaskDescriptionSchema;
   }
