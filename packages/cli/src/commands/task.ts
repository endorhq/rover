--- conflicted
+++ resolved
@@ -16,13 +16,10 @@
 import { request } from 'node:https';
 import { promisify } from 'node:util';
 import { exec } from 'node:child_process';
-<<<<<<< HEAD
 import { checkGitHubCLI } from '../utils/system.js';
 import { roverBanner } from '../utils/banner.js';
 import showTips from '../utils/tips.js';
-=======
 import { userInfo } from 'node:os';
->>>>>>> cfeaf0d1
 
 const { prompt } = enquirer;
 const execAsync = promisify(exec);
