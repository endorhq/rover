--- conflicted
+++ resolved
@@ -6,7 +6,6 @@
 import { getTelemetry } from '../lib/telemetry.js';
 import { showRoverChat } from '../utils/display.js';
 import { statusColor } from '../utils/task-status.js';
-<<<<<<< HEAD
 import {
   exitWithErrors,
   exitWithSuccess,
@@ -14,12 +13,7 @@
 } from '../utils/exit.js';
 import { CLIJsonOutputWithErrors } from '../types.js';
 import Git from '../lib/git.js';
-=======
-import { exitWithError, exitWithSuccess, exitWithWarn } from '../utils/exit.js';
-import { CLIJsonOutput } from '../types.js';
-import { Git } from 'rover-common';
 import { findProjectRoot } from 'rover-common';
->>>>>>> c49e86e3
 
 const { prompt } = enquirer;
 
@@ -53,7 +47,6 @@
     }
   }
 
-<<<<<<< HEAD
   // Load all tasks and validate they exist
   const tasksToDelete: TaskDescription[] = [];
   const invalidTaskIds: number[] = [];
@@ -72,17 +65,6 @@
       }
     }
   }
-=======
-  try {
-    // Load task using TaskDescription
-    const task = TaskDescription.load(numericTaskId);
-    const taskPath = join(
-      findProjectRoot(),
-      '.rover',
-      'tasks',
-      numericTaskId.toString()
-    );
->>>>>>> c49e86e3
 
   // If there are invalid task IDs, add them to errors
   if (invalidTaskIds.length > 0) {
@@ -169,7 +151,7 @@
     for (const task of tasksToDelete) {
       try {
         const taskPath = join(
-          process.cwd(),
+          findProjectRoot(),
           '.rover',
           'tasks',
           task.id.toString()
