--- conflicted
+++ resolved
@@ -1,13 +1,8 @@
 import colors from 'ansi-colors';
 import { formatTaskStatus, statusColor } from '../utils/task-status.js';
 import { getTelemetry } from '../lib/telemetry.js';
-<<<<<<< HEAD
 import { TaskDescriptionStore, TaskDescriptionSchema } from 'rover-schemas';
-import { VERBOSE, showTips } from 'rover-common';
-=======
-import { getDescriptions, TaskDescriptionSchema } from '../lib/description.js';
 import { VERBOSE, showTips, Table, TableColumn } from 'rover-common';
->>>>>>> 276d7665
 import { IterationStatusManager } from 'rover-schemas';
 import { IterationManager } from 'rover-schemas';
 
@@ -161,16 +156,9 @@
       }
     };
 
-<<<<<<< HEAD
-    // Print rows
-    for (const task of tasks) {
-      const lastIteration = task.getLastIteration();
-      const title = task.title || 'Unknown Task';
-=======
     // Prepare table data
     const tableData: TaskRow[] = tasks.map(task => {
-      const lastIteration = getLastTaskIteration(task);
->>>>>>> 276d7665
+      const lastIteration = task.getLastIteration();
       const taskStatus = task.status;
       const startedAt = task.startedAt;
 
