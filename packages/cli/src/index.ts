#!/usr/bin/env node
<<<<<<< HEAD
import { Command } from 'commander';
import { ProjectConfig, UserSettings } from './lib/config.js';
import { initCommand } from './commands/init.js';
import { listCommand } from './commands/list.js';
import { exitWithError } from './utils/exit.js';
import { taskCommand } from './commands/task.js';
import { diffCommand } from './commands/diff.js';
import { logsCommand } from './commands/logs.js';
import { inspectCommand } from './commands/inspect.js';
import { iterateCommand } from './commands/iterate.js';
import { shellCommand } from './commands/shell.js';
import { resetCommand } from './commands/reset.js';
import { restartCommand } from './commands/restart.js';
import { deleteCommand } from './commands/delete.js';
import { mergeCommand } from './commands/merge.js';
import colors from 'ansi-colors';
import { pushCommand } from './commands/push.js';
import { stopCommand } from './commands/stop.js';
import { showTips, TIP_TITLES } from './utils/display.js';
import { Git, setVerbose, getVersion } from 'rover-common';
=======
>>>>>>> 3ae837e1

import { createProgram } from './program.js';

const program = createProgram();
program.parse(process.argv);

// If no command is provided, show help
if (!process.argv.slice(2).length) {
  program.outputHelp();
}<|MERGE_RESOLUTION|>--- conflicted
+++ resolved
@@ -1,27 +1,4 @@
 #!/usr/bin/env node
-<<<<<<< HEAD
-import { Command } from 'commander';
-import { ProjectConfig, UserSettings } from './lib/config.js';
-import { initCommand } from './commands/init.js';
-import { listCommand } from './commands/list.js';
-import { exitWithError } from './utils/exit.js';
-import { taskCommand } from './commands/task.js';
-import { diffCommand } from './commands/diff.js';
-import { logsCommand } from './commands/logs.js';
-import { inspectCommand } from './commands/inspect.js';
-import { iterateCommand } from './commands/iterate.js';
-import { shellCommand } from './commands/shell.js';
-import { resetCommand } from './commands/reset.js';
-import { restartCommand } from './commands/restart.js';
-import { deleteCommand } from './commands/delete.js';
-import { mergeCommand } from './commands/merge.js';
-import colors from 'ansi-colors';
-import { pushCommand } from './commands/push.js';
-import { stopCommand } from './commands/stop.js';
-import { showTips, TIP_TITLES } from './utils/display.js';
-import { Git, setVerbose, getVersion } from 'rover-common';
-=======
->>>>>>> 3ae837e1
 
 import { createProgram } from './program.js';
 
